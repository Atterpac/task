package task

import (
	"context"
	"errors"
	"fmt"
	"io"
	"os"
	"strconv"
	"sync"
	"sync/atomic"

	"github.com/go-task/task/v2/internal/compiler"
	compilerv2 "github.com/go-task/task/v2/internal/compiler/v2"
	"github.com/go-task/task/v2/internal/execext"
	"github.com/go-task/task/v2/internal/logger"
	"github.com/go-task/task/v2/internal/output"
	"github.com/go-task/task/v2/internal/summary"
	"github.com/go-task/task/v2/internal/taskfile"
	"github.com/go-task/task/v2/internal/taskfile/read"

	"golang.org/x/sync/errgroup"
)

const (
	// MaximumTaskCall is the max number of times a task can be called.
	// This exists to prevent infinite loops on cyclic dependencies
	MaximumTaskCall = 100
)

// Executor executes a Taskfile
type Executor struct {
	Taskfile *taskfile.Taskfile

	Dir        string
	Entrypoint string
	Force      bool
	Watch      bool
	Verbose    bool
	Silent     bool
	Dry        bool
	Summary    bool
<<<<<<< HEAD
	Color      bool
=======
	Parallel   bool
>>>>>>> 6a4f4201

	Stdin  io.Reader
	Stdout io.Writer
	Stderr io.Writer

	Logger      *logger.Logger
	Compiler    compiler.Compiler
	Output      output.Output
	OutputStyle string

	taskvars taskfile.Vars

	taskCallCount map[string]*int32
	mkdirMutexMap map[string]*sync.Mutex
}

// Run runs Task
func (e *Executor) Run(ctx context.Context, calls ...taskfile.Call) error {
	// check if given tasks exist
	for _, c := range calls {
		if _, ok := e.Taskfile.Tasks[c.Task]; !ok {
			// FIXME: move to the main package
			e.PrintTasksHelp()
			return &taskNotFoundError{taskName: c.Task}
		}
	}

	if e.Summary {
		summary.PrintTasks(e.Logger, e.Taskfile, calls)
		return nil
	}

	if e.Watch {
		return e.watchTasks(calls...)
	}

	g, ctx := errgroup.WithContext(ctx)
	for _, c := range calls {
		c := c
		if e.Parallel {
			g.Go(func() error { return e.RunTask(ctx, c) })
		} else {
			if err := e.RunTask(ctx, c); err != nil {
				return err
			}
		}
	}
	return g.Wait()
}

// Setup setups Executor's internal state
func (e *Executor) Setup() error {
	if e.Entrypoint == "" {
		e.Entrypoint = "Taskfile.yml"
	}

	var err error
	e.Taskfile, err = read.Taskfile(e.Dir, e.Entrypoint)
	if err != nil {
		return err
	}
	e.taskvars, err = read.Taskvars(e.Dir)
	if err != nil {
		return err
	}

	if e.Stdin == nil {
		e.Stdin = os.Stdin
	}
	if e.Stdout == nil {
		e.Stdout = os.Stdout
	}
	if e.Stderr == nil {
		e.Stderr = os.Stderr
	}
	e.Logger = &logger.Logger{
		Stdout:  e.Stdout,
		Stderr:  e.Stderr,
		Verbose: e.Verbose,
		Color:   e.Color,
	}

	v, err := strconv.ParseFloat(e.Taskfile.Version, 64)
	if err != nil {
		return fmt.Errorf(`task: Could not parse taskfile version "%s": %v`, e.Taskfile.Version, err)
	}

	if v < 2 {
		return fmt.Errorf(`task: Taskfile versions prior to v2 are not supported anymore`)
	}

	// consider as equal to the greater version if round
	if v == 2.0 {
		v = 2.6
	}

	if v > 3.0 {
		return fmt.Errorf(`task: Taskfile versions greater than v3.0 not implemented in the version of Task`)
	}

	// Color available only on v3
	if v < 3 {
		e.Logger.Color = false
	}

	e.Compiler = &compilerv2.CompilerV2{
		Dir:          e.Dir,
		Taskvars:     e.taskvars,
		TaskfileVars: e.Taskfile.Vars,
		Expansions:   e.Taskfile.Expansions,
		Logger:       e.Logger,
	}

	if v < 2.1 && e.Taskfile.Output != "" {
		return fmt.Errorf(`task: Taskfile option "output" is only available starting on Taskfile version v2.1`)
	}
	if v < 2.2 && len(e.Taskfile.Includes) > 0 {
		return fmt.Errorf(`task: Including Taskfiles is only available starting on Taskfile version v2.2`)
	}

	if e.OutputStyle != "" {
		e.Taskfile.Output = e.OutputStyle
	}
	switch e.Taskfile.Output {
	case "", "interleaved":
		e.Output = output.Interleaved{}
	case "group":
		e.Output = output.Group{}
	case "prefixed":
		e.Output = output.Prefixed{}
	default:
		return fmt.Errorf(`task: output option "%s" not recognized`, e.Taskfile.Output)
	}

	if e.Taskfile.Method == "" {
		if v >= 3 {
			e.Taskfile.Method = "checksum"
		} else {
			e.Taskfile.Method = "timestamp"
		}
	}

	if v <= 2.1 {
		err := errors.New(`task: Taskfile option "ignore_error" is only available starting on Taskfile version v2.1`)

		for _, task := range e.Taskfile.Tasks {
			if task.IgnoreError {
				return err
			}
			for _, cmd := range task.Cmds {
				if cmd.IgnoreError {
					return err
				}
			}
		}
	}

	if v < 2.6 {
		for _, task := range e.Taskfile.Tasks {
			if len(task.Preconditions) > 0 {
				return errors.New(`task: Task option "preconditions" is only available starting on Taskfile version v2.6`)
			}
		}
	}

	e.taskCallCount = make(map[string]*int32, len(e.Taskfile.Tasks))
	e.mkdirMutexMap = make(map[string]*sync.Mutex, len(e.Taskfile.Tasks))
	for k := range e.Taskfile.Tasks {
		e.taskCallCount[k] = new(int32)
		e.mkdirMutexMap[k] = &sync.Mutex{}
	}
	return nil
}

// RunTask runs a task by its name
func (e *Executor) RunTask(ctx context.Context, call taskfile.Call) error {
	t, err := e.CompiledTask(call)
	if err != nil {
		return err
	}
	if !e.Watch && atomic.AddInt32(e.taskCallCount[call.Task], 1) >= MaximumTaskCall {
		return &MaximumTaskCallExceededError{task: call.Task}
	}

	if err := e.runDeps(ctx, t); err != nil {
		return err
	}

	if !e.Force {
		preCondMet, err := e.areTaskPreconditionsMet(ctx, t)
		if err != nil {
			return err
		}

		upToDate, err := e.isTaskUpToDate(ctx, t)
		if err != nil {
			return err
		}

		if upToDate && preCondMet {
			if !e.Silent {
				e.Logger.Errf(logger.Magenta, `task: Task "%s" is up to date`, t.Task)
			}
			return nil
		}
	}

	if err := e.mkdir(t); err != nil {
		e.Logger.Errf(logger.Red, "task: cannot make directory %q: %v", t.Dir, err)
	}

	for i := range t.Cmds {
		if err := e.runCommand(ctx, t, call, i); err != nil {
			if err2 := e.statusOnError(t); err2 != nil {
				e.Logger.VerboseErrf(logger.Yellow, "task: error cleaning status on error: %v", err2)
			}

			if execext.IsExitError(err) && t.IgnoreError {
				e.Logger.VerboseErrf(logger.Yellow, "task: task error ignored: %v", err)
				continue
			}

			return &taskRunError{t.Task, err}
		}
	}
	return nil
}

func (e *Executor) mkdir(t *taskfile.Task) error {
	if t.Dir == "" {
		return nil
	}

	mutex := e.mkdirMutexMap[t.Task]
	mutex.Lock()
	defer mutex.Unlock()

	if _, err := os.Stat(t.Dir); os.IsNotExist(err) {
		if err := os.MkdirAll(t.Dir, 0755); err != nil {
			return err
		}
	}
	return nil
}

func (e *Executor) runDeps(ctx context.Context, t *taskfile.Task) error {
	g, ctx := errgroup.WithContext(ctx)

	for _, d := range t.Deps {
		d := d

		g.Go(func() error {
			err := e.RunTask(ctx, taskfile.Call{Task: d.Task, Vars: d.Vars})
			if err != nil {
				return err
			}
			return nil
		})
	}

	return g.Wait()
}

func (e *Executor) runCommand(ctx context.Context, t *taskfile.Task, call taskfile.Call, i int) error {
	cmd := t.Cmds[i]

	switch {
	case cmd.Task != "":
		err := e.RunTask(ctx, taskfile.Call{Task: cmd.Task, Vars: cmd.Vars})
		if err != nil {
			return err
		}
		return nil
	case cmd.Cmd != "":
		if e.Verbose || (!cmd.Silent && !t.Silent && !e.Silent) {
			e.Logger.Errf(logger.Green, "task: %s", cmd.Cmd)
		}

		if e.Dry {
			return nil
		}

		stdOut := e.Output.WrapWriter(e.Stdout, t.Prefix)
		stdErr := e.Output.WrapWriter(e.Stderr, t.Prefix)
		defer func() {
			if _, ok := stdOut.(*os.File); !ok {
				if closer, ok := stdOut.(io.Closer); ok {
					closer.Close()
				}
			}
			if _, ok := stdErr.(*os.File); !ok {
				if closer, ok := stdErr.(io.Closer); ok {
					closer.Close()
				}
			}
		}()

		err := execext.RunCommand(ctx, &execext.RunCommandOptions{
			Command: cmd.Cmd,
			Dir:     t.Dir,
			Env:     getEnviron(t),
			Stdin:   e.Stdin,
			Stdout:  stdOut,
			Stderr:  stdErr,
		})
		if execext.IsExitError(err) && cmd.IgnoreError {
			e.Logger.VerboseErrf(logger.Yellow, "task: command error ignored: %v", err)
			return nil
		}
		return err
	default:
		return nil
	}
}

func getEnviron(t *taskfile.Task) []string {
	if t.Env == nil {
		return nil
	}

	environ := os.Environ()
	for k, v := range t.Env.ToCacheMap() {
		if s, ok := v.(string); ok {
			environ = append(environ, fmt.Sprintf("%s=%s", k, s))
		}
	}
	return environ
}<|MERGE_RESOLUTION|>--- conflicted
+++ resolved
@@ -40,11 +40,8 @@
 	Silent     bool
 	Dry        bool
 	Summary    bool
-<<<<<<< HEAD
+	Parallel   bool
 	Color      bool
-=======
-	Parallel   bool
->>>>>>> 6a4f4201
 
 	Stdin  io.Reader
 	Stdout io.Writer
